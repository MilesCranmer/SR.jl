--- conflicted
+++ resolved
@@ -418,12 +418,14 @@
     options.define_helper_functions && @eval begin
         function Base.print(io::IO, tree::Node)
             return print(
-                io, string_tree(tree, $(options.operators); varMap=$(datasets[1].varMap))
+                io,
+                string_tree(tree, $(options.operators); varMap=$(datasets[1].varMap)),
             )
         end
         function Base.show(io::IO, tree::Node)
             return print(
-                io, string_tree(tree, $(options.operators); varMap=$(datasets[1].varMap))
+                io,
+                string_tree(tree, $(options.operators); varMap=$(datasets[1].varMap)),
             )
         end
     end
@@ -927,7 +929,6 @@
     end
 end
 
-<<<<<<< HEAD
 @precompile_setup begin
     precompiled_types = [Float32, Float64]
     precompiled_operators = (
@@ -952,10 +953,9 @@
         end
     end
 end
-=======
+
 macro ignore(args...) end
 # Hack to get static analysis to work from within tests:
 @ignore include("../test/runtests.jl")
->>>>>>> 5016e844
 
 end #module SR