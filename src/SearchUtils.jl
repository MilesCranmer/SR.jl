--- conflicted
+++ resolved
@@ -45,13 +45,8 @@
 end
 
 function init_dummy_pops(
-<<<<<<< HEAD
     nout::Int, npops::Int, datasets::Vector{D}, options::Options
-)::Vector{Vector{Population{T}}} where {T,D<:Dataset{T}}
-=======
-    nout::Int, npops::Int, datasets::Vector{Dataset{T,L}}, options::Options
-)::Vector{Vector{Population{T,L}}} where {T,L}
->>>>>>> ab0c161d
+)::Vector{Vector{Population{T,L}}} where {T,L,D<:Dataset{T,L}}
     return [
         [
             Population(
@@ -112,15 +107,8 @@
 end
 
 function check_for_loss_threshold(
-<<<<<<< HEAD
-    datasets::AbstractVector{D}, hallOfFame::AbstractVector{HallOfFame{T}}, options::Options
-)::Bool where {T,D<:Dataset{T}}
-=======
-    datasets::AbstractVector{Dataset{T,L}},
-    hallOfFame::AbstractVector{HallOfFame{T,L}},
-    options::Options,
-)::Bool where {T,L}
->>>>>>> ab0c161d
+    datasets::AbstractVector{D}, hallOfFame::AbstractVector{H}, options::Options
+)::Bool where {T,L,D<:Dataset{T,L},H<:HallOfFame{T,L}}
     options.early_stop_condition === nothing && return false
 
     # Check if all nout are below stopping condition.
@@ -243,26 +231,17 @@
 end
 
 function print_search_state(
-<<<<<<< HEAD
-    hall_of_fames::Vector{HallOfFame{T}},
+    hall_of_fames::Vector{H},
     datasets::Vector{D};
-=======
-    hall_of_fames::Vector{HallOfFame{T,L}},
-    datasets::Vector{Dataset{T,L}};
->>>>>>> ab0c161d
     options::Options,
     equation_speed::Vector{Float32},
     total_cycles::Int,
     cycles_remaining::Vector{Int},
     head_node_occupation::Float64,
     parallelism=:serial,
-<<<<<<< HEAD
-) where {T,D<:Dataset{T}}
-=======
     width::Union{Integer,Nothing}=nothing,
-) where {T,L}
+) where {T,L,D<:Dataset{T,L},H<:HallOfFame{T,L}}
     twidth = (width === nothing) ? 100 : max(100, width::Integer)
->>>>>>> ab0c161d
     nout = length(datasets)
     average_speed = sum(equation_speed) / length(equation_speed)
 
