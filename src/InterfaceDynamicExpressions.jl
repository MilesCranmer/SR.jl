--- conflicted
+++ resolved
@@ -56,11 +56,7 @@
 function eval_tree_array(
     tree::AbstractExpressionNode, X::AbstractMatrix, options::Options; kws...
 )
-<<<<<<< HEAD
-    # TODO HACK: Should be AbstractArray here
-=======
     A = expected_array_type(X)
->>>>>>> ceddaa42
     return eval_tree_array(
         tree, X, options.operators; turbo=options.turbo, bumper=options.bumper, kws...
     )::Tuple{A,Bool}
