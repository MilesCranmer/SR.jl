using FromFile
using LinearAlgebra
@from "Core.jl" import Node, Options
@from "Utils.jl" import @return_on_false, @return_on_false2
@from "EquationUtils.jl" import countConstants, indexConstants, NodeIndex


macro return_on_check(val, T, n)
    # This will generate the following code:
    # if !isfinite(val)
    #     return (Array{T, 1}(undef, n), false)
    # end

    :(if !isfinite($(esc(val)))
        return (Array{$(esc(T)), 1}(undef, $(esc(n))), false)
    end)
end

macro return_on_nonfinite_array(array, T, n)
    :(if !isfinite(sum($(esc(array)))) # Other solution. *0 because of potential for overflow.
        return (Array{$(esc(T)), 1}(undef, $(esc(n))), false)
    end)
end


"""
    evalTreeArray(tree::Node, cX::AbstractMatrix{T}, options::Options)

Evaluate a binary tree (equation) over a given input data matrix. The
options contain all of the operators used. This function fuses doublets
and triplets of operations for lower memory usage.

This function can be represented by the following pseudocode:

```
function eval(current_node)
    if current_node is leaf
        return current_node.value
    elif current_node is degree 1
        return current_node.operator(eval(current_node.left_child))
    else
        return current_node.operator(eval(current_node.left_child), eval(current_node.right_child))
```
The bulk of the code is for optimizations and pre-emptive NaN/Inf checks,
which speed up evaluation significantly.

# Returns

- `(output, complete)::Tuple{AbstractVector{T}, Bool}`: the result,
    which is a 1D array, as well as if the evaluation completed
    successfully (true/false). A `false` complete means an infinity
    or nan was encountered, and a large loss should be assigned
    to the equation.
"""
function evalTreeArray(tree::Node, cX::AbstractMatrix{T}, options::Options)::Tuple{AbstractVector{T}, Bool} where {T<:Real}
    n = size(cX, 2)
    result, finished = _evalTreeArray(tree, cX, options)
    @return_on_false finished result
    @return_on_nonfinite_array result T n
    return result, finished
end

function _evalTreeArray(tree::Node, cX::AbstractMatrix{T}, options::Options)::Tuple{AbstractVector{T}, Bool} where {T<:Real}
    if tree.degree == 0
        deg0_eval(tree, cX, options)
    elseif tree.degree == 1
        # TODO: We could all do Val(tree.l.degree) here, instead of having
        # different kernels for const vs data.

        # We fuse (and compile) the following:
        #  - op(op2(x, y)), where x, y, z are constants or variables.
        #  - op(op2(x)), where x is a constant or variable.
        #  - op(x), for any x.
        if tree.l.degree == 2 && tree.l.l.degree == 0 && tree.l.r.degree == 0
            deg1_l2_ll0_lr0_eval(tree, cX, Val(tree.op), Val(tree.l.op), options)
        elseif tree.l.degree == 1 && tree.l.l.degree == 0
            deg1_l1_ll0_eval(tree, cX, Val(tree.op), Val(tree.l.op), options)
        else
            deg1_eval(tree, cX, Val(tree.op), options)
        end
    else
        # We fuse (and compile) the following:
        #  - op(x, y), where x, y are constants or variables.
        #  - op(x, y), where x is a constant or variable but y is not.
        #  - op(x, y), where y is a constant or variable but x is not.
        #  - op(x, y), for any x or y
        # TODO - add op(op2(x, y), z) and op(x, op2(y, z))
        if tree.l.degree == 0 && tree.r.degree == 0
            deg2_l0_r0_eval(tree, cX, Val(tree.op), options)
        elseif tree.l.degree == 0
            deg2_l0_eval(tree, cX, Val(tree.op), options)
        elseif tree.r.degree == 0
            deg2_r0_eval(tree, cX, Val(tree.op), options)
        else
            deg2_eval(tree, cX, Val(tree.op), options)
        end
    end
end

<<<<<<< HEAD
# Flag whenever there is a nan or inf, and skip.
# This is 10x more efficient than evaluating within a try-catch.
macro skip_on_bad_value(val, record, expr)
    :(if !isnan($(esc(val))) && isfinite($(esc(val)))
        $(esc(expr))
      else
        $(esc(record)) = Inf
      end)
end
=======
>>>>>>> a376926a

function deg2_eval(tree::Node, cX::AbstractMatrix{T}, ::Val{op_idx}, options::Options)::Tuple{AbstractVector{T}, Bool} where {T<:Real,op_idx}
    n = size(cX, 2)
    (cumulator, complete) = _evalTreeArray(tree.l, cX, options)
    @return_on_false complete cumulator
    @return_on_nonfinite_array cumulator T n
    (array2, complete2) = _evalTreeArray(tree.r, cX, options)
    @return_on_false complete2 cumulator
    @return_on_nonfinite_array array2 T n
    op = options.binops[op_idx]
<<<<<<< HEAD
    @inbounds @simd for j=1:n
        @skip_on_bad_value cumulator[j] cumulator[j] begin
        @skip_on_bad_value array2[j] cumulator[j] begin
        x = op(cumulator[j], array2[j])::T
        @skip_on_bad_value x cumulator[j] begin
=======

    # We check inputs (and intermediates), not outputs.
    @inbounds @simd for j=1:n
        x = op(cumulator[j], array2[j])::T
>>>>>>> a376926a
        cumulator[j] = x
        end; end; end
    end
<<<<<<< HEAD
    return (cumulator, !any(isinf, cumulator))
=======
    # return (cumulator, finished_loop) #
    return (cumulator, true)
>>>>>>> a376926a
end

function deg1_eval(tree::Node, cX::AbstractMatrix{T}, ::Val{op_idx}, options::Options)::Tuple{AbstractVector{T}, Bool} where {T<:Real,op_idx}
    n = size(cX, 2)
    (cumulator, complete) = _evalTreeArray(tree.l, cX, options)
    @return_on_false complete cumulator
    @return_on_nonfinite_array cumulator T n
    op = options.unaops[op_idx]
    @inbounds @simd for j=1:n
<<<<<<< HEAD
        @skip_on_bad_value cumulator[j] cumulator[j] begin
        x = op(cumulator[j])::T
        @skip_on_bad_value x cumulator[j] begin
=======
        x = op(cumulator[j])::T
>>>>>>> a376926a
        cumulator[j] = x
        end; end
    end
<<<<<<< HEAD
    return (cumulator, !any(isinf, cumulator))
=======
    return (cumulator, true) #
>>>>>>> a376926a
end

function deg0_eval(tree::Node, cX::AbstractMatrix{T}, options::Options)::Tuple{AbstractVector{T}, Bool} where {T<:Real}
    n = size(cX, 2)
    if tree.constant
        return (fill(convert(T, tree.val), n), true)
    else
        return (cX[tree.feature, :], true)
    end
end

function deg1_l2_ll0_lr0_eval(tree::Node, cX::AbstractMatrix{T}, ::Val{op_idx}, ::Val{op_l_idx}, options::Options)::Tuple{AbstractVector{T}, Bool} where {T<:Real,op_idx,op_l_idx}
    n = size(cX, 2)
    op = options.unaops[op_idx]
    op_l = options.binops[op_l_idx]
    if tree.l.l.constant && tree.l.r.constant
        val_ll = convert(T, tree.l.l.val)
        val_lr = convert(T, tree.l.r.val)
        @return_on_check val_ll T n
        @return_on_check val_lr T n
        x_l = op_l(val_ll, val_lr)::T
        @return_on_check x_l T n
        x = op(x_l)::T
        @return_on_check x T n
        return (fill(x, n), true)
    elseif tree.l.l.constant
        val_ll = convert(T, tree.l.l.val)
        @return_on_check val_ll T n
        feature_lr = tree.l.r.feature
        cumulator = Array{T, 1}(undef, n)
        @inbounds @simd for j=1:n
            x_l = op_l(val_ll, cX[feature_lr, j])::T
<<<<<<< HEAD
            @skip_on_bad_value x_l cumulator[j] begin
            x = op(x_l)::T
            @skip_on_bad_value x cumulator[j] begin
=======
            x = isfinite(x_l) ? op(x_l)::T : T(Inf) # These will get discovered by _evalTreeArray at end.
>>>>>>> a376926a
            cumulator[j] = x
            end; end
        end
<<<<<<< HEAD
        return (cumulator, !any(isinf, cumulator))
=======
        return (cumulator, true)
>>>>>>> a376926a
    elseif tree.l.r.constant
        feature_ll = tree.l.l.feature
        val_lr = convert(T, tree.l.r.val)
        @return_on_check val_lr T n
        cumulator = Array{T, 1}(undef, n)
        @inbounds @simd for j=1:n
            x_l = op_l(cX[feature_ll, j], val_lr)::T
<<<<<<< HEAD
            @skip_on_bad_value x_l cumulator[j] begin
            x = op(x_l)::T
            @skip_on_bad_value x cumulator[j] begin
=======
            x = isfinite(x_l) ? op(x_l)::T : T(Inf)
>>>>>>> a376926a
            cumulator[j] = x
            end; end
        end
<<<<<<< HEAD
        return (cumulator, !any(isinf, cumulator))
=======
        return (cumulator, true)
>>>>>>> a376926a
    else
        feature_ll = tree.l.l.feature
        feature_lr = tree.l.r.feature
        cumulator = Array{T, 1}(undef, n)
        @inbounds @simd for j=1:n
            x_l = op_l(cX[feature_ll, j], cX[feature_lr, j])::T
<<<<<<< HEAD
            @skip_on_bad_value x_l cumulator[j] begin
            x = op(x_l)::T
            @skip_on_bad_value x cumulator[j] begin
=======
            x = isfinite(x_l) ? op(x_l)::T : T(Inf)
>>>>>>> a376926a
            cumulator[j] = x
            end; end
        end
<<<<<<< HEAD
        return (cumulator, !any(isinf, cumulator))
    end
    return (cumulator, !any(isinf, cumulator))
=======
        return (cumulator, true)
    end
end


# op(op2(x)) for x variable or constant
function deg1_l1_ll0_eval(tree::Node, cX::AbstractMatrix{T}, ::Val{op_idx}, ::Val{op_l_idx}, options::Options)::Tuple{AbstractVector{T}, Bool} where {T<:Real,op_idx,op_l_idx}
    n = size(cX, 2)
    op = options.unaops[op_idx]
    op_l = options.unaops[op_l_idx]
    if tree.l.l.constant
        val_ll = convert(T, tree.l.l.val)
        @return_on_check val_ll T n
        x_l = op_l(val_ll)::T
        @return_on_check x_l T n
        x = op(x_l)::T
        @return_on_check x T n
        return (fill(x, n), true)
    else
        feature_ll = tree.l.l.feature
        cumulator = Array{T, 1}(undef, n)
        @inbounds @simd for j=1:n
            x_l = op_l(cX[feature_ll, j])::T
            x = isfinite(x_l) ? op(x_l)::T : T(Inf)
            cumulator[j] = x
        end
        return (cumulator, true)
    end
>>>>>>> a376926a
end

function deg2_l0_r0_eval(tree::Node, cX::AbstractMatrix{T}, ::Val{op_idx}, options::Options)::Tuple{AbstractVector{T}, Bool} where {T<:Real,op_idx}
    n = size(cX, 2)
    op = options.binops[op_idx]
    if tree.l.constant && tree.r.constant
        val_l = convert(T, tree.l.val)
        @return_on_check val_l T n
        val_r = convert(T, tree.r.val)
        @return_on_check val_r T n
        x = op(val_l, val_r)::T
        @return_on_check x T n
        return (fill(x, n), true)
    elseif tree.l.constant
        cumulator = Array{T, 1}(undef, n)
        val_l = convert(T, tree.l.val)
        @return_on_check val_l T n
        feature_r = tree.r.feature
        @inbounds @simd for j=1:n
            x = op(val_l, cX[feature_r, j])::T
<<<<<<< HEAD
            @skip_on_bad_value x cumulator[j] begin
=======
>>>>>>> a376926a
            cumulator[j] = x
            end
        end
    elseif tree.r.constant
        cumulator = Array{T, 1}(undef, n)
        feature_l = tree.l.feature
        val_r = convert(T, tree.r.val)
        @return_on_check val_r T n
        @inbounds @simd for j=1:n
            x = op(cX[feature_l, j], val_r)::T
<<<<<<< HEAD
            @skip_on_bad_value x cumulator[j] begin
=======
>>>>>>> a376926a
            cumulator[j] = x
            end
        end
    else
        cumulator = Array{T, 1}(undef, n)
        feature_l = tree.l.feature
        feature_r = tree.r.feature
        @inbounds @simd for j=1:n
            x = op(cX[feature_l, j], cX[feature_r, j])::T
<<<<<<< HEAD
            @skip_on_bad_value x cumulator[j] begin
=======
>>>>>>> a376926a
            cumulator[j] = x
            end
        end
    end
<<<<<<< HEAD
    return (cumulator, !any(isinf, cumulator))
=======
    return (cumulator, true)
>>>>>>> a376926a
end

function deg2_l0_eval(tree::Node, cX::AbstractMatrix{T}, ::Val{op_idx}, options::Options)::Tuple{AbstractVector{T}, Bool} where {T<:Real,op_idx}
    n = size(cX, 2)
    (cumulator, complete) = _evalTreeArray(tree.r, cX, options)
    @return_on_false complete cumulator
    @return_on_nonfinite_array cumulator T n
    op = options.binops[op_idx]
    if tree.l.constant
        val = convert(T, tree.l.val)
        @return_on_check val T n
        @inbounds @simd for j=1:n
<<<<<<< HEAD
            @skip_on_bad_value cumulator[j] cumulator[j] begin
            x = op(val, cumulator[j])::T
            @skip_on_bad_value x cumulator[j] begin
=======
            x = op(val, cumulator[j])::T
>>>>>>> a376926a
            cumulator[j] = x
            end; end
        end
    else
        feature = tree.l.feature
        @inbounds @simd for j=1:n
<<<<<<< HEAD
            @skip_on_bad_value cumulator[j] cumulator[j] begin
            x = op(cX[feature, j], cumulator[j])::T
            @skip_on_bad_value x cumulator[j] begin
=======
            x = op(cX[feature, j], cumulator[j])::T
>>>>>>> a376926a
            cumulator[j] = x
            end; end
        end
    end
<<<<<<< HEAD
    return (cumulator, !any(isinf, cumulator))
=======
    return (cumulator, true)
>>>>>>> a376926a
end

function deg2_r0_eval(tree::Node, cX::AbstractMatrix{T}, ::Val{op_idx}, options::Options)::Tuple{AbstractVector{T}, Bool} where {T<:Real,op_idx}
    n = size(cX, 2)
    (cumulator, complete) = _evalTreeArray(tree.l, cX, options)
    @return_on_false complete cumulator
    @return_on_nonfinite_array cumulator T n
    op = options.binops[op_idx]
    if tree.r.constant
        val = convert(T, tree.r.val)
        @return_on_check val T n
        @inbounds @simd for j=1:n
<<<<<<< HEAD
            @skip_on_bad_value cumulator[j] cumulator[j] begin
            x = op(cumulator[j], val)::T
            @skip_on_bad_value x cumulator[j] begin
=======
            x = op(cumulator[j], val)::T
>>>>>>> a376926a
            cumulator[j] = x
            end; end
        end
    else
        feature = tree.r.feature
        @inbounds @simd for j=1:n
<<<<<<< HEAD
            @skip_on_bad_value cumulator[j] cumulator[j] begin
            x = op(cumulator[j], cX[feature, j])::T
            @skip_on_bad_value x cumulator[j] begin
=======
            x = op(cumulator[j], cX[feature, j])::T
>>>>>>> a376926a
            cumulator[j] = x
            end; end
        end
    end
<<<<<<< HEAD
    return (cumulator, !any(isinf, cumulator))
=======
    return (cumulator, true)
>>>>>>> a376926a
end


# Evaluate an equation over an array of datapoints
# This one is just for reference. The fused one should be faster.
function differentiableEvalTreeArray(tree::Node, cX::AbstractMatrix{T}, options::Options)::Tuple{AbstractVector{T}, Bool} where {T<:Real}
    n = size(cX, 2)
    if tree.degree == 0
        if tree.constant
            return (ones(T, n) .* tree.val, true)
        else
            return (cX[tree.feature, :], true)
        end
    elseif tree.degree == 1
        return deg1_diff_eval(tree, cX, Val(tree.op), options)
    else
        return deg2_diff_eval(tree, cX, Val(tree.op), options)
    end
end

function deg1_diff_eval(tree::Node, cX::AbstractMatrix{T}, ::Val{op_idx}, options::Options)::Tuple{AbstractVector{T}, Bool} where {T<:Real,op_idx}
    n = size(cX, 2)
    (left, complete) = differentiableEvalTreeArray(tree.l, cX, options)
    @return_on_false complete left
    op = options.unaops[op_idx]
    out = op.(left)
    no_nans = !any(x -> (!isfinite(x)), out)
    return (out, no_nans)
end

function deg2_diff_eval(tree::Node, cX::AbstractMatrix{T}, ::Val{op_idx}, options::Options)::Tuple{AbstractVector{T}, Bool} where {T<:Real,op_idx}
    n = size(cX, 2)
    (left, complete) = differentiableEvalTreeArray(tree.l, cX, options)
    @return_on_false complete left
    (right, complete2) = differentiableEvalTreeArray(tree.r, cX, options)
    @return_on_false complete2 left
    op = options.binops[op_idx]
    out = op.(left, right)
    no_nans = !any(x -> (!isfinite(x)), out)
    return (out, no_nans)
end

################################
### Forward derivative of a graph
################################

function evalDiffTreeArray(tree::Node, cX::AbstractMatrix{T}, options::Options, direction::Int)::Tuple{AbstractVector{T}, AbstractVector{T}, Bool} where {T<:Real}
    if tree.degree == 0
        diff_deg0_eval(tree, cX, options, direction)
    elseif tree.degree == 1
        diff_deg1_eval(tree, cX, Val(tree.op), options, direction)
    else
        diff_deg2_eval(tree, cX, Val(tree.op), options, direction)
    end
end

function diff_deg0_eval(tree::Node, cX::AbstractMatrix{T}, options::Options, direction::Int)::Tuple{AbstractVector{T}, AbstractVector{T}, Bool} where {T<:Real}
    n = size(cX, 2)
    const_part = deg0_eval(tree, cX, options)[1]
    derivative_part = (tree.feature == direction) ? ones(T, n) : zeros(T, n)
    return (const_part, derivative_part, true)
end

function diff_deg1_eval(tree::Node, cX::AbstractMatrix{T}, ::Val{op_idx}, options::Options, direction::Int)::Tuple{AbstractVector{T}, AbstractVector{T}, Bool} where {T<:Real,op_idx}
    n = size(cX, 2)
    (cumulator, dcumulator, complete) = evalDiffTreeArray(tree.l, cX, options, direction)
    @return_on_false2 complete cumulator dcumulator

    op = options.unaops[op_idx]
    diff_op = options.diff_unaops[op_idx]

    @inbounds @simd for j=1:n
        @skip_on_bad_value cumulator[j] cumulator[j] begin
        @skip_on_bad_value dcumulator[j] cumulator[j] begin

        x = op(cumulator[j])::T
        dx = diff_op(cumulator[j])::T * dcumulator[j]

        @skip_on_bad_value x cumulator[j] begin
        @skip_on_bad_value dx cumulator[j] begin

        cumulator[j] = x
        dcumulator[j] = dx
        end; end; end; end
    end
    return (cumulator, dcumulator, !any(isinf, cumulator))
end

function diff_deg2_eval(tree::Node, cX::AbstractMatrix{T}, ::Val{op_idx}, options::Options, direction::Int)::Tuple{AbstractVector{T}, AbstractVector{T}, Bool} where {T<:Real,op_idx}
    n = size(cX, 2)
    (cumulator, dcumulator, complete) = evalDiffTreeArray(tree.l, cX, options, direction)

    @return_on_false2 complete cumulator dcumulator

    (array2, dcumulator2, complete2) = evalDiffTreeArray(tree.r, cX, options, direction)
    @return_on_false2 complete2 array2 dcumulator2

    op = options.binops[op_idx]
    diff_op = options.diff_binops[op_idx]

    @inbounds @simd for j=1:n
        @skip_on_bad_value cumulator[j] cumulator[j] begin
        @skip_on_bad_value array2[j] cumulator[j] begin

        x = op(cumulator[j], array2[j])

        @skip_on_bad_value x cumulator[j] begin

        dx = dot(
                 diff_op(cumulator[j], array2[j]),
                        [dcumulator[j], dcumulator2[j]]
                )

        @skip_on_bad_value dx cumulator[j] begin
        cumulator[j] = x
        dcumulator[j] = dx
        end; end; end; end
    end
    return (cumulator, dcumulator, !any(isinf, cumulator))
end

################################
### Backward derivative of a graph
################################
function evalGradTreeArray(tree::Node, cX::AbstractMatrix{T}, options::Options; variable::Bool=false)::Tuple{AbstractVector{T},AbstractMatrix{T}, Bool} where {T<:Real}
    if variable
        n_variables = size(cX, 1)
        gradient_list = zeros(T, n_variables, size(cX, 2))
    else
        n_constants = countConstants(tree)
        gradient_list = zeros(T, n_constants, size(cX, 2))
    end
    index_tree = indexConstants(tree, 0)
    return evalGradTreeArray(tree, index_tree, cX, options, gradient_list; variable=variable)
end


function evalGradTreeArray(tree::Node, index_tree::NodeIndex, cX::AbstractMatrix{T}, options::Options, gradient_list::AbstractMatrix{T}; variable::Bool=false)::Tuple{AbstractVector{T},AbstractMatrix{T}, Bool} where {T<:Real}
    if tree.degree == 0
        grad_deg0_eval(tree, index_tree, cX, options, gradient_list; variable=variable)
    elseif tree.degree == 1
        grad_deg1_eval(tree, index_tree, cX, Val(tree.op), options, gradient_list; variable=variable)
    else
        grad_deg2_eval(tree, index_tree, cX, Val(tree.op), options, gradient_list; variable=variable)
    end
end

function grad_deg0_eval(tree::Node, index_tree::NodeIndex, cX::AbstractMatrix{T}, options::Options, gradient_list::AbstractMatrix{T}; variable::Bool=false)::Tuple{AbstractVector{T},AbstractMatrix{T}, Bool} where {T<:Real}
    n = size(cX, 2)
    const_part = deg0_eval(tree, cX, options)[1]

    if variable == tree.constant
        return (const_part, zeros(T, size(gradient_list)), true)
    end

    index = variable ? tree.feature : index_tree.constant_index
    # derivative_part = copy(gradient_list) # Why is this copied? Shouldn't it be zero?
    derivative_part = zeros(T, size(gradient_list))
    derivative_part[index, :] .= T(1)
    return (const_part, derivative_part, true)
end

function grad_deg1_eval(tree::Node, index_tree::NodeIndex, cX::AbstractMatrix{T}, ::Val{op_idx}, options::Options, gradient_list::AbstractMatrix{T}; variable::Bool=false)::Tuple{AbstractVector{T},AbstractMatrix{T}, Bool} where {T<:Real,op_idx}
    n = size(cX, 2)
    (cumulator, dcumulator, complete) = evalGradTreeArray(tree.l, index_tree.l, cX, options, gradient_list; variable=variable)
    @return_on_false2 complete cumulator dcumulator

    op = options.unaops[op_idx]
    diff_op = options.diff_unaops[op_idx]

    @inbounds @simd for j=1:n
        # TODO(miles): Do these breaks slow down the computation?
        @skip_on_bad_value cumulator[j] cumulator[j] begin
        x = op(cumulator[j])::T
        @skip_on_bad_value x cumulator[j] begin
        dx = diff_op(cumulator[j])
        @skip_on_bad_value dx[1] cumulator[j] begin

        cumulator[j] = x 
        @inbounds @simd for k=1:size(dcumulator, 1)
            @skip_on_bad_value dcumulator[k, j] dcumulator[k, j] begin
            dcumulator[k, j] = dx * dcumulator[k, j]
            end
        end
        end; end; end
    end
    return (cumulator, dcumulator, !any(isinf, cumulator) && !any(isinf, dcumulator))
end

function grad_deg2_eval(tree::Node, index_tree::NodeIndex, cX::AbstractMatrix{T}, ::Val{op_idx}, options::Options, gradient_list::AbstractMatrix{T}; variable::Bool=false)::Tuple{AbstractVector{T},AbstractMatrix{T}, Bool} where {T<:Real,op_idx}
    n = size(cX, 2)

    derivative_part = copy(gradient_list)
    (cumulator1, dcumulator1, complete) = evalGradTreeArray(tree.l, index_tree.l, cX, options, gradient_list; variable=variable)
    @return_on_false2 complete cumulator1 dcumulator1
    (cumulator2, dcumulator2, complete2) = evalGradTreeArray(tree.r, index_tree.r, cX, options, gradient_list; variable=variable)
    @return_on_false2 complete2 cumulator1 dcumulator1

    op = options.binops[op_idx]
    diff_op = options.diff_binops[op_idx]

    @inbounds @simd for j=1:n
        @skip_on_bad_value cumulator1[j] cumulator1[j] begin
        @skip_on_bad_value cumulator2[j] cumulator1[j] begin
        x = op(cumulator1[j], cumulator2[j])
        @skip_on_bad_value x cumulator1[j] begin
        dx = diff_op(cumulator1[j], cumulator2[j])
        @skip_on_bad_value dx[1] cumulator1[j] begin
        @skip_on_bad_value dx[2] cumulator1[j] begin

        cumulator1[j] = x
        @inbounds @simd for k=1:size(dcumulator1, 1)
            @skip_on_bad_value dcumulator1[k, j] dcumulator1[k, j] begin
            @skip_on_bad_value dcumulator2[k, j] dcumulator1[k, j] begin
            derivative_part[k, j] = dx[1]*dcumulator1[k, j]+dx[2]*dcumulator2[k, j]
            end; end
        end
        end; end; end; end; end
    end
    return (cumulator1, derivative_part, !any(isinf, cumulator1) && !any(isinf, dcumulator1))
end

<|MERGE_RESOLUTION|>--- conflicted
+++ resolved
@@ -97,18 +97,6 @@
     end
 end
 
-<<<<<<< HEAD
-# Flag whenever there is a nan or inf, and skip.
-# This is 10x more efficient than evaluating within a try-catch.
-macro skip_on_bad_value(val, record, expr)
-    :(if !isnan($(esc(val))) && isfinite($(esc(val)))
-        $(esc(expr))
-      else
-        $(esc(record)) = Inf
-      end)
-end
-=======
->>>>>>> a376926a
 
 function deg2_eval(tree::Node, cX::AbstractMatrix{T}, ::Val{op_idx}, options::Options)::Tuple{AbstractVector{T}, Bool} where {T<:Real,op_idx}
     n = size(cX, 2)
@@ -119,27 +107,12 @@
     @return_on_false complete2 cumulator
     @return_on_nonfinite_array array2 T n
     op = options.binops[op_idx]
-<<<<<<< HEAD
-    @inbounds @simd for j=1:n
-        @skip_on_bad_value cumulator[j] cumulator[j] begin
-        @skip_on_bad_value array2[j] cumulator[j] begin
-        x = op(cumulator[j], array2[j])::T
-        @skip_on_bad_value x cumulator[j] begin
-=======
-
     # We check inputs (and intermediates), not outputs.
     @inbounds @simd for j=1:n
         x = op(cumulator[j], array2[j])::T
->>>>>>> a376926a
         cumulator[j] = x
-        end; end; end
-    end
-<<<<<<< HEAD
-    return (cumulator, !any(isinf, cumulator))
-=======
-    # return (cumulator, finished_loop) #
+    end
     return (cumulator, true)
->>>>>>> a376926a
 end
 
 function deg1_eval(tree::Node, cX::AbstractMatrix{T}, ::Val{op_idx}, options::Options)::Tuple{AbstractVector{T}, Bool} where {T<:Real,op_idx}
@@ -149,21 +122,10 @@
     @return_on_nonfinite_array cumulator T n
     op = options.unaops[op_idx]
     @inbounds @simd for j=1:n
-<<<<<<< HEAD
-        @skip_on_bad_value cumulator[j] cumulator[j] begin
         x = op(cumulator[j])::T
-        @skip_on_bad_value x cumulator[j] begin
-=======
-        x = op(cumulator[j])::T
->>>>>>> a376926a
         cumulator[j] = x
-        end; end
-    end
-<<<<<<< HEAD
-    return (cumulator, !any(isinf, cumulator))
-=======
-    return (cumulator, true) #
->>>>>>> a376926a
+    end
+    return (cumulator, true)
 end
 
 function deg0_eval(tree::Node, cX::AbstractMatrix{T}, options::Options)::Tuple{AbstractVector{T}, Bool} where {T<:Real}
@@ -196,21 +158,10 @@
         cumulator = Array{T, 1}(undef, n)
         @inbounds @simd for j=1:n
             x_l = op_l(val_ll, cX[feature_lr, j])::T
-<<<<<<< HEAD
-            @skip_on_bad_value x_l cumulator[j] begin
-            x = op(x_l)::T
-            @skip_on_bad_value x cumulator[j] begin
-=======
             x = isfinite(x_l) ? op(x_l)::T : T(Inf) # These will get discovered by _evalTreeArray at end.
->>>>>>> a376926a
-            cumulator[j] = x
-            end; end
-        end
-<<<<<<< HEAD
-        return (cumulator, !any(isinf, cumulator))
-=======
+            cumulator[j] = x
+        end
         return (cumulator, true)
->>>>>>> a376926a
     elseif tree.l.r.constant
         feature_ll = tree.l.l.feature
         val_lr = convert(T, tree.l.r.val)
@@ -218,42 +169,19 @@
         cumulator = Array{T, 1}(undef, n)
         @inbounds @simd for j=1:n
             x_l = op_l(cX[feature_ll, j], val_lr)::T
-<<<<<<< HEAD
-            @skip_on_bad_value x_l cumulator[j] begin
-            x = op(x_l)::T
-            @skip_on_bad_value x cumulator[j] begin
-=======
             x = isfinite(x_l) ? op(x_l)::T : T(Inf)
->>>>>>> a376926a
-            cumulator[j] = x
-            end; end
-        end
-<<<<<<< HEAD
-        return (cumulator, !any(isinf, cumulator))
-=======
+            cumulator[j] = x
+        end
         return (cumulator, true)
->>>>>>> a376926a
     else
         feature_ll = tree.l.l.feature
         feature_lr = tree.l.r.feature
         cumulator = Array{T, 1}(undef, n)
         @inbounds @simd for j=1:n
             x_l = op_l(cX[feature_ll, j], cX[feature_lr, j])::T
-<<<<<<< HEAD
-            @skip_on_bad_value x_l cumulator[j] begin
-            x = op(x_l)::T
-            @skip_on_bad_value x cumulator[j] begin
-=======
             x = isfinite(x_l) ? op(x_l)::T : T(Inf)
->>>>>>> a376926a
-            cumulator[j] = x
-            end; end
-        end
-<<<<<<< HEAD
-        return (cumulator, !any(isinf, cumulator))
-    end
-    return (cumulator, !any(isinf, cumulator))
-=======
+            cumulator[j] = x
+        end
         return (cumulator, true)
     end
 end
@@ -282,7 +210,6 @@
         end
         return (cumulator, true)
     end
->>>>>>> a376926a
 end
 
 function deg2_l0_r0_eval(tree::Node, cX::AbstractMatrix{T}, ::Val{op_idx}, options::Options)::Tuple{AbstractVector{T}, Bool} where {T<:Real,op_idx}
@@ -303,12 +230,7 @@
         feature_r = tree.r.feature
         @inbounds @simd for j=1:n
             x = op(val_l, cX[feature_r, j])::T
-<<<<<<< HEAD
-            @skip_on_bad_value x cumulator[j] begin
-=======
->>>>>>> a376926a
-            cumulator[j] = x
-            end
+            cumulator[j] = x
         end
     elseif tree.r.constant
         cumulator = Array{T, 1}(undef, n)
@@ -317,12 +239,7 @@
         @return_on_check val_r T n
         @inbounds @simd for j=1:n
             x = op(cX[feature_l, j], val_r)::T
-<<<<<<< HEAD
-            @skip_on_bad_value x cumulator[j] begin
-=======
->>>>>>> a376926a
-            cumulator[j] = x
-            end
+            cumulator[j] = x
         end
     else
         cumulator = Array{T, 1}(undef, n)
@@ -330,19 +247,10 @@
         feature_r = tree.r.feature
         @inbounds @simd for j=1:n
             x = op(cX[feature_l, j], cX[feature_r, j])::T
-<<<<<<< HEAD
-            @skip_on_bad_value x cumulator[j] begin
-=======
->>>>>>> a376926a
-            cumulator[j] = x
-            end
-        end
-    end
-<<<<<<< HEAD
-    return (cumulator, !any(isinf, cumulator))
-=======
+            cumulator[j] = x
+        end
+    end
     return (cumulator, true)
->>>>>>> a376926a
 end
 
 function deg2_l0_eval(tree::Node, cX::AbstractMatrix{T}, ::Val{op_idx}, options::Options)::Tuple{AbstractVector{T}, Bool} where {T<:Real,op_idx}
@@ -355,35 +263,17 @@
         val = convert(T, tree.l.val)
         @return_on_check val T n
         @inbounds @simd for j=1:n
-<<<<<<< HEAD
-            @skip_on_bad_value cumulator[j] cumulator[j] begin
             x = op(val, cumulator[j])::T
-            @skip_on_bad_value x cumulator[j] begin
-=======
-            x = op(val, cumulator[j])::T
->>>>>>> a376926a
-            cumulator[j] = x
-            end; end
+            cumulator[j] = x
         end
     else
         feature = tree.l.feature
         @inbounds @simd for j=1:n
-<<<<<<< HEAD
-            @skip_on_bad_value cumulator[j] cumulator[j] begin
             x = op(cX[feature, j], cumulator[j])::T
-            @skip_on_bad_value x cumulator[j] begin
-=======
-            x = op(cX[feature, j], cumulator[j])::T
->>>>>>> a376926a
-            cumulator[j] = x
-            end; end
-        end
-    end
-<<<<<<< HEAD
-    return (cumulator, !any(isinf, cumulator))
-=======
+            cumulator[j] = x
+        end
+    end
     return (cumulator, true)
->>>>>>> a376926a
 end
 
 function deg2_r0_eval(tree::Node, cX::AbstractMatrix{T}, ::Val{op_idx}, options::Options)::Tuple{AbstractVector{T}, Bool} where {T<:Real,op_idx}
@@ -396,35 +286,17 @@
         val = convert(T, tree.r.val)
         @return_on_check val T n
         @inbounds @simd for j=1:n
-<<<<<<< HEAD
-            @skip_on_bad_value cumulator[j] cumulator[j] begin
             x = op(cumulator[j], val)::T
-            @skip_on_bad_value x cumulator[j] begin
-=======
-            x = op(cumulator[j], val)::T
->>>>>>> a376926a
-            cumulator[j] = x
-            end; end
+            cumulator[j] = x
         end
     else
         feature = tree.r.feature
         @inbounds @simd for j=1:n
-<<<<<<< HEAD
-            @skip_on_bad_value cumulator[j] cumulator[j] begin
             x = op(cumulator[j], cX[feature, j])::T
-            @skip_on_bad_value x cumulator[j] begin
-=======
-            x = op(cumulator[j], cX[feature, j])::T
->>>>>>> a376926a
-            cumulator[j] = x
-            end; end
-        end
-    end
-<<<<<<< HEAD
-    return (cumulator, !any(isinf, cumulator))
-=======
+            cumulator[j] = x
+        end
+    end
     return (cumulator, true)
->>>>>>> a376926a
 end
 
 
