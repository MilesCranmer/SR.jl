--- conflicted
+++ resolved
@@ -9,16 +9,10 @@
     sym_uparse,
     DEFAULT_DIM_BASE_TYPE
 
-<<<<<<< HEAD
-import ..UtilsModule: subscriptify
-import ..ProgramConstantsModule: DATA_TYPE, LOSS_TYPE
-#! format: off
-=======
 using ..UtilsModule: subscriptify, get_base_type
-using ..ProgramConstantsModule: BATCH_DIM, FEATURE_DIM, DATA_TYPE, LOSS_TYPE
+using ..ProgramConstantsModule: DATA_TYPE, LOSS_TYPE
 using ...InterfaceDynamicQuantitiesModule: get_si_units, get_sym_units
 
->>>>>>> e18c7426
 import ...deprecate_varmap
 
 """
@@ -113,13 +107,8 @@
     variable_names::Union{Array{String,1},Nothing}=nothing,
     display_variable_names=variable_names,
     y_variable_name::Union{String,Nothing}=nothing,
-<<<<<<< HEAD
     extra::Union{NamedTuple,Nothing}=nothing,
-    loss_type::Type{Linit}=Nothing,
-=======
-    extra::NamedTuple=NamedTuple(),
     loss_type::Type{L}=Nothing,
->>>>>>> e18c7426
     X_units::Union{AbstractVector,Nothing}=nothing,
     y_units=nothing,
     # Deprecated:
