module DatasetModule

import ..ProgramConstantsModule: BATCH_DIM, FEATURE_DIM, DATA_TYPE, LOSS_TYPE

mutable struct Atomic{T}
    @atomic value::T
end

"""
    Dataset{T<:DATA_TYPE,L<:LOSS_TYPE}

# Fields

- `X::AbstractMatrix{T}`: The input features, with shape `(nfeatures, n)`.
- `y::AbstractVector{T}`: The desired output values, with shape `(n,)`.
- `n::Int`: The number of samples.
- `nfeatures::Int`: The number of features.
- `weighted::Bool`: Whether the dataset is non-uniformly weighted.
- `weights::Union{AbstractVector{T},Nothing}`: If the dataset is weighted,
    these specify the per-sample weight (with shape `(n,)`).
- `extra::NamedTuple`: Extra information to pass to a custom evaluation
    function. Since this is an arbitrary named tuple, you could pass
    any sort of dataset you wish to here.
- `avg_y`: The average value of `y` (weighted, if `weights` are passed).
- `use_baseline`: Whether to use a baseline loss. This will be set to `false`
    if the baseline loss is calculated to be `Inf`.
- `baseline_loss`: The loss of a constant function which predicts the average
    value of `y`. This is loss-dependent and should be updated with
    `update_baseline_loss!`.
- `varMap::Array{String,1}`: The names of the features,
    with shape `(nfeatures,)`.
"""
<<<<<<< HEAD
struct Dataset{
    T<:Real,
    AX<:AbstractMatrix{T},
    AY<:AbstractVector{T},
    AW<:Union{AbstractVector{T},Nothing},
    NT<:NamedTuple,
}
    X::AX
    y::AY
=======
mutable struct Dataset{T<:DATA_TYPE,L<:LOSS_TYPE}
    X::AbstractMatrix{T}
    y::AbstractVector{T}
>>>>>>> ab0c161d
    n::Int
    nfeatures::Int
    weighted::Bool
    weights::AW
    extra::NT
    avg_y::T
<<<<<<< HEAD
    baseline_loss::Atomic{T}
=======
    use_baseline::Bool
    baseline_loss::L
>>>>>>> ab0c161d
    varMap::Array{String,1}
end

"""
    Dataset(X::AbstractMatrix{T}, y::AbstractVector{T};
            weights::Union{AbstractVector{T}, Nothing}=nothing,
            varMap::Union{Array{String, 1}, Nothing}=nothing,
<<<<<<< HEAD
            extra::NamedTuple=NamedTuple())
=======
            loss_type::Type=Nothing)
>>>>>>> ab0c161d

Construct a dataset to pass between internal functions.
"""
function Dataset(
    X::AbstractMatrix{T},
    y::AbstractVector{T};
    weights::Union{AbstractVector{T},Nothing}=nothing,
    varMap::Union{Array{String,1},Nothing}=nothing,
<<<<<<< HEAD
    extra::NamedTuple=NamedTuple(),
) where {T<:Real}
=======
    loss_type::Type=Nothing,
) where {T<:DATA_TYPE}
>>>>>>> ab0c161d
    Base.require_one_based_indexing(X, y)
    n = size(X, BATCH_DIM)
    nfeatures = size(X, FEATURE_DIM)
    weighted = weights !== nothing
    if varMap === nothing
        varMap = ["x$(i)" for i in 1:nfeatures]
    end
    avg_y = if weighted
        sum(y .* weights) / sum(weights)
    else
        sum(y) / n
    end
<<<<<<< HEAD
    baseline = Atomic(one(T))

    return Dataset{T,typeof(X),typeof(y),typeof(weights),typeof(extra)}(
        X, y, n, nfeatures, weighted, weights, extra, avg_y, baseline, varMap
=======
    loss_type = (loss_type == Nothing) ? T : loss_type
    use_baseline = true
    baseline = one(loss_type)

    return Dataset{T,loss_type}(
        X, y, n, nfeatures, weighted, weights, avg_y, use_baseline, baseline, varMap
>>>>>>> ab0c161d
    )
end

end<|MERGE_RESOLUTION|>--- conflicted
+++ resolved
@@ -30,9 +30,9 @@
 - `varMap::Array{String,1}`: The names of the features,
     with shape `(nfeatures,)`.
 """
-<<<<<<< HEAD
 struct Dataset{
-    T<:Real,
+    T<:DATA_TYPE,
+    L<:LOSS_TYPE,
     AX<:AbstractMatrix{T},
     AY<:AbstractVector{T},
     AW<:Union{AbstractVector{T},Nothing},
@@ -40,23 +40,14 @@
 }
     X::AX
     y::AY
-=======
-mutable struct Dataset{T<:DATA_TYPE,L<:LOSS_TYPE}
-    X::AbstractMatrix{T}
-    y::AbstractVector{T}
->>>>>>> ab0c161d
     n::Int
     nfeatures::Int
     weighted::Bool
     weights::AW
     extra::NT
     avg_y::T
-<<<<<<< HEAD
-    baseline_loss::Atomic{T}
-=======
-    use_baseline::Bool
-    baseline_loss::L
->>>>>>> ab0c161d
+    use_baseline::Atomic{Bool}
+    baseline_loss::Atomic{L}
     varMap::Array{String,1}
 end
 
@@ -64,11 +55,8 @@
     Dataset(X::AbstractMatrix{T}, y::AbstractVector{T};
             weights::Union{AbstractVector{T}, Nothing}=nothing,
             varMap::Union{Array{String, 1}, Nothing}=nothing,
-<<<<<<< HEAD
-            extra::NamedTuple=NamedTuple())
-=======
+            extra::NamedTuple=NamedTuple(),
             loss_type::Type=Nothing)
->>>>>>> ab0c161d
 
 Construct a dataset to pass between internal functions.
 """
@@ -77,13 +65,9 @@
     y::AbstractVector{T};
     weights::Union{AbstractVector{T},Nothing}=nothing,
     varMap::Union{Array{String,1},Nothing}=nothing,
-<<<<<<< HEAD
     extra::NamedTuple=NamedTuple(),
-) where {T<:Real}
-=======
     loss_type::Type=Nothing,
 ) where {T<:DATA_TYPE}
->>>>>>> ab0c161d
     Base.require_one_based_indexing(X, y)
     n = size(X, BATCH_DIM)
     nfeatures = size(X, FEATURE_DIM)
@@ -96,19 +80,12 @@
     else
         sum(y) / n
     end
-<<<<<<< HEAD
-    baseline = Atomic(one(T))
+    loss_type = (loss_type == Nothing) ? T : loss_type
+    use_baseline = Atomic(true)
+    baseline = Atomic(one(loss_type))
 
-    return Dataset{T,typeof(X),typeof(y),typeof(weights),typeof(extra)}(
-        X, y, n, nfeatures, weighted, weights, extra, avg_y, baseline, varMap
-=======
-    loss_type = (loss_type == Nothing) ? T : loss_type
-    use_baseline = true
-    baseline = one(loss_type)
-
-    return Dataset{T,loss_type}(
-        X, y, n, nfeatures, weighted, weights, avg_y, use_baseline, baseline, varMap
->>>>>>> ab0c161d
+    return Dataset{T,loss_type,typeof(X),typeof(y),typeof(weights),typeof(extra)}(
+        X, y, n, nfeatures, weighted, weights, extra, avg_y, use_baseline, baseline, varMap
     )
 end
 
