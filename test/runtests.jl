--- conflicted
+++ resolved
@@ -160,19 +160,15 @@
     include("test_abstract_numbers.jl")
 end
 
-<<<<<<< HEAD
-@testitem "Test logging" tags = [:integration] begin
+@testitem "Test logging" tags = [:part1, :integration] begin
     include("test_logging.jl")
 end
 
-@testitem "Aqua tests" tags = [:integration, :aqua] begin
-=======
 include("test_pretty_printing.jl")
 include("test_expression_builder.jl")
 include("test_composable_expression.jl")
 
 @testitem "Aqua tests" tags = [:part2, :aqua] begin
->>>>>>> 6c5c74ec
     include("test_aqua.jl")
 end
 
